# -*- coding: utf-8 -*-
#
# Licensed under the Apache License, Version 2.0 (the "License");
# you may not use this file except in compliance with the License.
# You may obtain a copy of the License at
#
# http://www.apache.org/licenses/LICENSE-2.0
#
# Unless required by applicable law or agreed to in writing, software
# distributed under the License is distributed on an "AS IS" BASIS,
# WITHOUT WARRANTIES OR CONDITIONS OF ANY KIND, either express or implied.
# See the License for the specific language governing permissions and
# limitations under the License.
#

from __future__ import print_function
from builtins import zip
from past.builtins import basestring
import unicodecsv as csv
import logging
import re
import subprocess
from tempfile import NamedTemporaryFile

<<<<<<< HEAD
from thrift.transport import TSocket, TTransport
from thrift.protocol import TBinaryProtocol

from hive_service import ThriftHive
import pyhs2

=======
>>>>>>> 1db892b3
from airflow.utils import AirflowException
from airflow.hooks.base_hook import BaseHook
from airflow.utils import TemporaryDirectory
from airflow import configuration
import airflow.security.utils as utils


class HiveCliHook(BaseHook):

    """Simple wrapper around the hive CLI.

    It also supports the ``beeline``
    a lighter CLI that runs JDBC and is replacing the heavier
    traditional CLI. To enable ``beeline``, set the use_beeline param in the
    extra field of your connection as in ``{ "use_beeline": true }``

    Note that you can also set default hive CLI parameters using the
    ``hive_cli_params`` to be used in your connection as in
    ``{"hive_cli_params": "-hiveconf mapred.job.tracker=some.jobtracker:444"}``

    The extra connection parameter ``auth`` gets passed as in the ``jdbc``
    connection string as is.
    """

    def __init__(
            self,
            hive_cli_conn_id="hive_cli_default",
            run_as=None):
        conn = self.get_connection(hive_cli_conn_id)
        self.hive_cli_params = conn.extra_dejson.get('hive_cli_params', '')
        self.use_beeline = conn.extra_dejson.get('use_beeline', False)
        self.auth = conn.extra_dejson.get('auth', 'noSasl')
        self.conn = conn
        self.run_as = run_as

    def run_cli(self, hql, schema=None, verbose=True):
        """
        Run an hql statement using the hive cli

        >>> hh = HiveCliHook()
        >>> result = hh.run_cli("USE airflow;")
        >>> ("OK" in result)
        True
        """
        conn = self.conn
        schema = schema or conn.schema
        if schema:
            hql = "USE {schema};\n{hql}".format(**locals())

        with TemporaryDirectory(prefix='airflow_hiveop_') as tmp_dir:
            with NamedTemporaryFile(dir=tmp_dir) as f:
                f.write(hql.encode('UTF-8'))
                f.flush()
                fname = f.name
                hive_bin = 'hive'
                cmd_extra = []

                if self.use_beeline:
                    hive_bin = 'beeline'
                    jdbc_url = "jdbc:hive2://{conn.host}:{conn.port}/{conn.schema}"
                    if configuration.get('core', 'security') == 'kerberos':
                        template = conn.extra_dejson.get(
                            'principal', "hive/_HOST@EXAMPLE.COM")
                        if "_HOST" in template:
                            template = utils.replace_hostname_pattern(
                                utils.get_components(template))

                        proxy_user = ""  # noqa
                        if conn.extra_dejson.get('proxy_user') == "login" and conn.login:
                            proxy_user = "hive.server2.proxy.user={0}".format(conn.login)
                        elif conn.extra_dejson.get('proxy_user') == "owner" and self.run_as:
                            proxy_user = "hive.server2.proxy.user={0}".format(self.run_as)

                        jdbc_url += ";principal={template};{proxy_user}"
                    elif self.auth:
                        jdbc_url += ";auth=" + self.auth

                    jdbc_url = jdbc_url.format(**locals())

                    cmd_extra += ['-u', jdbc_url]
                    if conn.login:
                        cmd_extra += ['-n', conn.login]
                    if conn.password:
                        cmd_extra += ['-p', conn.password]

                hive_cmd = [hive_bin, '-f', fname] + cmd_extra

                if self.hive_cli_params:
                    hive_params_list = self.hive_cli_params.split()
                    hive_cmd.extend(hive_params_list)
                if verbose:
                    logging.info(" ".join(hive_cmd))
                sp = subprocess.Popen(
                    hive_cmd,
                    stdout=subprocess.PIPE,
                    stderr=subprocess.STDOUT,
                    cwd=tmp_dir)
                self.sp = sp
                stdout = ''
                while True:
                    line = sp.stdout.readline()
                    if not line:
                        break
                    stdout += line.decode('UTF-8')
                    if verbose:
                        logging.info(line.decode('UTF-8').strip())
                sp.wait()

                if sp.returncode:
                    raise AirflowException(stdout)

                return stdout

    def test_hql(self, hql):
        """
        Test an hql statement using the hive cli and EXPLAIN

        """
        create, insert, other = [], [], []
        for query in hql.split(';'):  # naive
            query_original = query
            query = query.lower().strip()

            if query.startswith('create table'):
                create.append(query_original)
            elif query.startswith(('set ',
                                   'add jar ',
                                   'create temporary function')):
                other.append(query_original)
            elif query.startswith('insert'):
                insert.append(query_original)
        other = ';'.join(other)
        for query_set in [create, insert]:
            for query in query_set:

                query_preview = ' '.join(query.split())[:50]
                logging.info("Testing HQL [{0} (...)]".format(query_preview))
                if query_set == insert:
                    query = other + '; explain ' + query
                else:
                    query = 'explain ' + query
                try:
                    self.run_cli(query, verbose=False)
                except AirflowException as e:
                    message = e.args[0].split('\n')[-2]
                    logging.info(message)
                    error_loc = re.search('(\d+):(\d+)', message)
                    if error_loc and error_loc.group(1).isdigit():
                        l = int(error_loc.group(1))
                        begin = max(l-2, 0)
                        end = min(l+3, len(query.split('\n')))
                        context = '\n'.join(query.split('\n')[begin:end])
                        logging.info("Context :\n {0}".format(context))
                else:
                    logging.info("SUCCESS")

    def load_file(
            self,
            filepath,
            table,
            delimiter=",",
            field_dict=None,
            create=True,
            overwrite=True,
            partition=None,
            recreate=False):
        """
        Loads a local file into Hive

        Note that the table generated in Hive uses ``STORED AS textfile``
        which isn't the most efficient serialization format. If a
        large amount of data is loaded and/or if the tables gets
        queried considerably, you may want to use this operator only to
        stage the data into a temporary table before loading it into its
        final destination using a ``HiveOperator``.

        :param table: target Hive table, use dot notation to target a
            specific database
        :type table: str
        :param create: whether to create the table if it doesn't exist
        :type create: bool
        :param recreate: whether to drop and recreate the table at every
            execution
        :type recreate: bool
        :param partition: target partition as a dict of partition columns
            and values
        :type partition: dict
        :param delimiter: field delimiter in the file
        :type delimiter: str
        """
        hql = ''
        if recreate:
            hql += "DROP TABLE IF EXISTS {table};\n"
        if create or recreate:
            fields = ",\n    ".join(
                [k + ' ' + v for k, v in field_dict.items()])
            hql += "CREATE TABLE IF NOT EXISTS {table} (\n{fields})\n"
            if partition:
                pfields = ",\n    ".join(
                    [p + " STRING" for p in partition])
                hql += "PARTITIONED BY ({pfields})\n"
            hql += "ROW FORMAT DELIMITED\n"
            hql += "FIELDS TERMINATED BY '{delimiter}'\n"
            hql += "STORED AS textfile;"
        hql = hql.format(**locals())
        logging.info(hql)
        self.run_cli(hql)
        hql = "LOAD DATA LOCAL INPATH '{filepath}' "
        if overwrite:
            hql += "OVERWRITE "
        hql += "INTO TABLE {table} "
        if partition:
            pvals = ", ".join(
                ["{0}='{1}'".format(k, v) for k, v in partition.items()])
            hql += "PARTITION ({pvals});"
        hql = hql.format(**locals())
        logging.info(hql)
        self.run_cli(hql)

    def kill(self):
        if hasattr(self, 'sp'):
            if self.sp.poll() is None:
                print("Killing the Hive job")
                self.sp.kill()


class HiveMetastoreHook(BaseHook):

    """ Wrapper to interact with the Hive Metastore"""

    def __init__(self, metastore_conn_id='metastore_default'):
        self.metastore_conn = self.get_connection(metastore_conn_id)
        self.metastore = self.get_metastore_client()

    def __getstate__(self):
        # This is for pickling to work despite the thirft hive client not
        # being pickable
        d = dict(self.__dict__)
        del d['metastore']
        return d

    def __setstate__(self, d):
        self.__dict__.update(d)
        self.__dict__['metastore'] = self.get_metastore_client()

    def get_metastore_client(self):
        from thrift.transport import TSocket, TTransport
        from thrift.protocol import TBinaryProtocol
        from hive_service import ThriftHive
        """
        Returns a Hive thrift client.
        """
        ms = self.metastore_conn
        auth_mechanism = ms.extra_dejson.get('authMechanism', 'NOSASL')
        if configuration.get('core', 'security') == 'kerberos':
            auth_mechanism = ms.extra_dejson.get('authMechanism', 'GSSAPI')
            kerberos_service_name = ms.extra_dejson.get('kerberos_service_name', 'hive')

        socket = TSocket.TSocket(ms.host, ms.port)
        if configuration.get('core', 'security') == 'kerberos' and auth_mechanism == 'GSSAPI':
            try:
                import saslwrapper as sasl
            except ImportError:
                import sasl

            def sasl_factory():
                sasl_client = sasl.Client()
                sasl_client.setAttr("host", ms.host)
                sasl_client("service", kerberos_service_name)
                sasl_client.init()

            from thrift_sasl import TSaslClientTransport
            transport = TSaslClientTransport(sasl_factory, "GSSAPI", socket)
        else:
            transport = TTransport.TBufferedTransport(socket)

        protocol = TBinaryProtocol.TBinaryProtocol(transport)

        return ThriftHive.Client(protocol)

    def get_conn(self):
        return self.metastore

    def check_for_partition(self, schema, table, partition):
        """Checks whether a partition exists

        >>> hh = HiveMetastoreHook()
        >>> t = 'static_babynames_partitioned'
        >>> hh.check_for_partition('airflow', t, "ds='2015-01-01'")
        True
        """
        self.metastore._oprot.trans.open()
        partitions = self.metastore.get_partitions_by_filter(
            schema, table, partition, 1)
        self.metastore._oprot.trans.close()
        if partitions:
            return True
        else:
            return False

    def get_table(self, table_name, db='default'):
        """Get a metastore table object

        >>> hh = HiveMetastoreHook()
        >>> t = hh.get_table(db='airflow', table_name='static_babynames')
        >>> t.tableName
        'static_babynames'
        >>> [col.name for col in t.sd.cols]
        ['state', 'year', 'name', 'gender', 'num']
        """
        self.metastore._oprot.trans.open()
        if db == 'default' and '.' in table_name:
            db, table_name = table_name.split('.')[:2]
        table = self.metastore.get_table(dbname=db, tbl_name=table_name)
        self.metastore._oprot.trans.close()
        return table

    def get_tables(self, db, pattern='*'):
        """
        Get a metastore table object
        """
        self.metastore._oprot.trans.open()
        tables = self.metastore.get_tables(db_name=db, pattern=pattern)
        objs = self.metastore.get_table_objects_by_name(db, tables)
        self.metastore._oprot.trans.close()
        return objs

    def get_databases(self, pattern='*'):
        """
        Get a metastore table object
        """
        self.metastore._oprot.trans.open()
        dbs = self.metastore.get_databases(pattern)
        self.metastore._oprot.trans.close()
        return dbs

    def get_partitions(
            self, schema, table_name, filter=None):
        """
        Returns a list of all partitions in a table. Works only
        for tables with less than 32767 (java short max val).
        For subpartitioned table, the number might easily exceed this.

        >>> hh = HiveMetastoreHook()
        >>> t = 'static_babynames_partitioned'
        >>> parts = hh.get_partitions(schema='airflow', table_name=t)
        >>> len(parts)
        1
        >>> parts
        [{'ds': '2015-01-01'}]
        """
        self.metastore._oprot.trans.open()
        table = self.metastore.get_table(dbname=schema, tbl_name=table_name)
        if len(table.partitionKeys) == 0:
            raise AirflowException("The table isn't partitioned")
        else:
            if filter:
                parts = self.metastore.get_partitions_by_filter(
                    db_name=schema, tbl_name=table_name,
                    filter=filter, max_parts=32767)
            else:
                parts = self.metastore.get_partitions(
                    db_name=schema, tbl_name=table_name, max_parts=32767)

            self.metastore._oprot.trans.close()
            pnames = [p.name for p in table.partitionKeys]
            return [dict(zip(pnames, p.values)) for p in parts]

    def max_partition(self, schema, table_name, field=None, filter=None):
        """
        Returns the maximum value for all partitions in a table. Works only
        for tables that have a single partition key. For subpartitioned
        table, we recommend using signal tables.

        >>> hh = HiveMetastoreHook()
        >>> t = 'static_babynames_partitioned'
        >>> hh.max_partition(schema='airflow', table_name=t)
        '2015-01-01'
        """
        parts = self.get_partitions(schema, table_name, filter)
        if not parts:
            return None
        elif len(parts[0]) == 1:
            field = list(parts[0].keys())[0]
        elif not field:
            raise AirflowException(
                "Please specify the field you want the max "
                "value for")

        return max([p[field] for p in parts])

    def table_exists(self, table_name, db='default'):
        """
        Check if table exists

        >>> hh = HiveMetastoreHook()
        >>> hh.table_exists(db='airflow', table_name='static_babynames')
        True
        >>> hh.table_exists(db='airflow', table_name='does_not_exist')
        False
        """
        try:
            t = self.get_table(table_name, db)
            return True
        except Exception as e:
            return False


class HiveServer2Hook(BaseHook):
    """
    Wrapper around the impala library

    Note that the default authMechanism is PLAIN, to override it you
    can specify it in the ``extra`` of your connection in the UI as in
    """
    def __init__(self, hiveserver2_conn_id='hiveserver2_default'):
        self.hiveserver2_conn_id = hiveserver2_conn_id

    def get_conn(self):
        db = self.get_connection(self.hiveserver2_conn_id)
        auth_mechanism = db.extra_dejson.get('authMechanism', 'PLAIN')
        kerberos_service_name = None
        if configuration.get('core', 'security') == 'kerberos':
            auth_mechanism = db.extra_dejson.get('authMechanism', 'GSSAPI')
            kerberos_service_name = db.extra_dejson.get('kerberos_service_name', 'hive')

        # impyla uses GSSAPI instead of KERBEROS as a auth_mechanism identifier
        if auth_mechanism == 'KERBEROS':
            logging.warning("Detected deprecated 'KERBEROS' for authMechanism for %s. Please use 'GSSAPI' instead",
                            self.hiveserver2_conn_id)
            auth_mechanism = 'GSSAPI'

        from impala.dbapi import connect
        return connect(
            host=db.host,
            port=db.port,
            auth_mechanism=auth_mechanism,
            kerberos_service_name=kerberos_service_name,
            user=db.login,
            database=db.schema or 'default')

    def get_results(self, hql, schema='default', arraysize=1000):
        with self.get_conn() as conn:
            if isinstance(hql, basestring):
                hql = [hql]
            results = {
                'data': [],
                'header': [],
            }
            for statement in hql:
                with conn.cursor() as cur:
                    cur.execute(statement)
                    records = cur.fetchall()
                    if records:
                        results = {
                            'data': records,
                            'header': cur.description,
                        }
            return results

    def to_csv(
            self,
            hql,
            csv_filepath,
            schema='default',
            delimiter=',',
            lineterminator='\r\n',
            output_header=True):
        schema = schema or 'default'
        with self.get_conn() as conn:
            with conn.cursor() as cur:
                logging.info("Running query: " + hql)
                cur.execute(hql)
                schema = cur.description
                with open(csv_filepath, 'wb') as f:
                    writer = csv.writer(f, delimiter=delimiter,
                        lineterminator=lineterminator, encoding='utf-8')
                    if output_header:
                        writer.writerow([c[0]
                            for c in cur.description])
                    i = 0
                    while True:
                        rows = [row for row in cur.fetchmany() if row]
                        if not rows:
                            break

                        writer.writerows(rows)
                        i += len(rows)
                        logging.info("Written {0} rows so far.".format(i))
                    logging.info("Done. Loaded a total of {0} rows.".format(i))

    def get_records(self, hql, schema='default'):
        """
        Get a set of records from a Hive query.

        >>> hh = HiveServer2Hook()
        >>> sql = "SELECT * FROM airflow.static_babynames LIMIT 100"
        >>> len(hh.get_records(sql))
        100
        """
        return self.get_results(hql, schema=schema)['data']

    def get_pandas_df(self, hql, schema='default'):
        """
        Get a pandas dataframe from a Hive query

        >>> hh = HiveServer2Hook()
        >>> sql = "SELECT * FROM airflow.static_babynames LIMIT 100"
        >>> df = hh.get_pandas_df(sql)
        >>> len(df.index)
        100
        """
        import pandas as pd
        res = self.get_results(hql, schema=schema)
        df = pd.DataFrame(res['data'])
        df.columns = [c[0] for c in res['header']]
        return df<|MERGE_RESOLUTION|>--- conflicted
+++ resolved
@@ -22,15 +22,6 @@
 import subprocess
 from tempfile import NamedTemporaryFile
 
-<<<<<<< HEAD
-from thrift.transport import TSocket, TTransport
-from thrift.protocol import TBinaryProtocol
-
-from hive_service import ThriftHive
-import pyhs2
-
-=======
->>>>>>> 1db892b3
 from airflow.utils import AirflowException
 from airflow.hooks.base_hook import BaseHook
 from airflow.utils import TemporaryDirectory
@@ -277,12 +268,12 @@
         self.__dict__['metastore'] = self.get_metastore_client()
 
     def get_metastore_client(self):
+        """
+        Returns a Hive thrift client.
+        """
         from thrift.transport import TSocket, TTransport
         from thrift.protocol import TBinaryProtocol
         from hive_service import ThriftHive
-        """
-        Returns a Hive thrift client.
-        """
         ms = self.metastore_conn
         auth_mechanism = ms.extra_dejson.get('authMechanism', 'NOSASL')
         if configuration.get('core', 'security') == 'kerberos':
